# SPDX-FileCopyrightText: : 2017-2020 The PyPSA-Eur Authors
#
# SPDX-License-Identifier: MIT

name: pypsa-eur
channels:
  - conda-forge
  - bioconda
dependencies:
  - python>=3.8
  - pip

  - pypsa>=0.18.1
  - atlite>=0.2.6
  - dask

  # Dependencies of the workflow itself
  - xlrd
  - openpyxl
  - pycountry
  - seaborn
  - snakemake-minimal
  - memory_profiler
  - yaml
  - pytables
  - lxml
<<<<<<< HEAD
  - powerplantmatching>=0.5.1
=======
>>>>>>> 7bc9b801
  - numpy
  - pandas
  - geopandas
  - xarray
  - netcdf4
  - networkx
  - scipy
  - shapely
  - progressbar2
  - pyomo
  - matplotlib
  - proj
  - fiona <= 1.18.20  # Till issue https://github.com/Toblerity/Fiona/issues/1085 is not solved

  # Keep in conda environment when calling ipython
  - ipython

  # GIS dependencies:
  - cartopy
  - descartes
  - rasterio

  # PyPSA-Eur-Sec Dependencies
  - geopy
  - tqdm
  - pytz
  - country_converter
  - tabula-py

  - pip:
    - vresutils>=0.3.1
    - tsam>=1.1.0
    - powerplantmatching>=0.5.1<|MERGE_RESOLUTION|>--- conflicted
+++ resolved
@@ -24,10 +24,6 @@
   - yaml
   - pytables
   - lxml
-<<<<<<< HEAD
-  - powerplantmatching>=0.5.1
-=======
->>>>>>> 7bc9b801
   - numpy
   - pandas
   - geopandas
