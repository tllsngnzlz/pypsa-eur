--- conflicted
+++ resolved
@@ -10,13 +10,8 @@
   - python>=3.8
   - pip
 
-<<<<<<< HEAD
   - pypsa>=0.19.1
-  - atlite>=0.2.5
-=======
-  - pypsa>=0.18.1
   - atlite>=0.2.6
->>>>>>> 54f88b87
   - dask
 
   # Dependencies of the workflow itself
