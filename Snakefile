# SPDX-FileCopyrightText: : 2017-2020 The PyPSA-Eur Authors
#
# SPDX-License-Identifier: GPL-3.0-or-later

from os.path import normpath, exists
from shutil import copyfile

if not exists("config.yaml"):
    copyfile("config.default.yaml", "config.yaml")

configfile: "config.yaml"

<<<<<<< HEAD
COSTS="resources/costs.csv"
=======
COSTS="data/costs.csv"
ATLITE_NPROCESSES = config['atlite'].get('nprocesses', 4)

>>>>>>> c29d59b9

wildcard_constraints:
    simpl="[a-zA-Z0-9]*|all",
    clusters="[0-9]+m?|all",
    ll="(v|c)([0-9\.]+|opt|all)|all",
    opts="[-+a-zA-Z0-9\.]*"


rule cluster_all_networks:
    input: expand("networks/elec_s{simpl}_{clusters}.nc", **config['scenario'])


rule extra_components_all_networks:
    input: expand("networks/elec_s{simpl}_{clusters}_ec.nc", **config['scenario'])


rule prepare_all_networks:
    input: expand("networks/elec_s{simpl}_{clusters}_ec_l{ll}_{opts}.nc", **config['scenario'])


rule solve_all_networks:
    input: expand("results/networks/elec_s{simpl}_{clusters}_ec_l{ll}_{opts}.nc", **config['scenario'])


if config['enable'].get('prepare_links_p_nom', False):
    rule prepare_links_p_nom:
        output: 'data/links_p_nom.csv'
        log: 'logs/prepare_links_p_nom.log'
        threads: 1
        resources: mem=500
        script: 'scripts/prepare_links_p_nom.py'


datafiles = ['ch_cantons.csv', 'je-e-21.03.02.xls', 
            'eez/World_EEZ_v8_2014.shp', 'EIA_hydro_generation_2000_2014.csv', 
            'hydro_capacities.csv', 'naturalearth/ne_10m_admin_0_countries.shp', 
            'NUTS_2013_60M_SH/data/NUTS_RG_60M_2013.shp', 'nama_10r_3popgdp.tsv.gz', 
            'nama_10r_3gdp.tsv.gz', 'corine/g250_clc06_V18_5.tif']


if not config.get('tutorial', False):
    datafiles.extend(["natura/Natura2000_end2015.shp", "GEBCO_2014_2D.nc"])


if config['enable'].get('retrieve_databundle', True):
    rule retrieve_databundle:
        output: expand('data/bundle/{file}', file=datafiles)
        log: "logs/retrieve_databundle.log"
        script: 'scripts/retrieve_databundle.py'


<<<<<<< HEAD
=======
rule build_load_data:
    output: "resources/load.csv"
    log: "logs/build_load_data.log"
    script: 'scripts/build_load_data.py'
    
>>>>>>> c29d59b9

rule build_powerplants:
    input:
        base_network="networks/base.nc",
        custom_powerplants="data/custom_powerplants.csv"
    output: "resources/powerplants.csv"
    log: "logs/build_powerplants.log"
    threads: 1
    resources: mem=500
    script: "scripts/build_powerplants.py"


rule base_network:
    input:
        eg_buses='data/entsoegridkit/buses.csv',
        eg_lines='data/entsoegridkit/lines.csv',
        eg_links='data/entsoegridkit/links.csv',
        eg_converters='data/entsoegridkit/converters.csv',
        eg_transformers='data/entsoegridkit/transformers.csv',
        parameter_corrections='data/parameter_corrections.yaml',
        links_p_nom='data/links_p_nom.csv',
        links_tyndp='data/links_tyndp.csv',
        country_shapes='resources/country_shapes.geojson',
        offshore_shapes='resources/offshore_shapes.geojson',
        europe_shape='resources/europe_shape.geojson'
    output: "networks/base.nc"
    log: "logs/base_network.log"
    benchmark: "benchmarks/base_network"
    threads: 1
    resources: mem=500
    script: "scripts/base_network.py"


rule build_shapes:
    input:
        naturalearth='data/bundle/naturalearth/ne_10m_admin_0_countries.shp',
        eez='data/bundle/eez/World_EEZ_v8_2014.shp',
        nuts3='data/bundle/NUTS_2013_60M_SH/data/NUTS_RG_60M_2013.shp',
        nuts3pop='data/bundle/nama_10r_3popgdp.tsv.gz',
        nuts3gdp='data/bundle/nama_10r_3gdp.tsv.gz',
        ch_cantons='data/bundle/ch_cantons.csv',
        ch_popgdp='data/bundle/je-e-21.03.02.xls'
    output:
        country_shapes='resources/country_shapes.geojson',
        offshore_shapes='resources/offshore_shapes.geojson',
        europe_shape='resources/europe_shape.geojson',
        nuts3_shapes='resources/nuts3_shapes.geojson'
    log: "logs/build_shapes.log"
    threads: 1
    resources: mem=500
    script: "scripts/build_shapes.py"


rule build_bus_regions:
    input:
        country_shapes='resources/country_shapes.geojson',
        offshore_shapes='resources/offshore_shapes.geojson',
        base_network="networks/base.nc"
    output:
        regions_onshore="resources/regions_onshore.geojson",
        regions_offshore="resources/regions_offshore.geojson"
    log: "logs/build_bus_regions.log"
    threads: 1
    resources: mem=1000
    script: "scripts/build_bus_regions.py"


if config['enable'].get('build_cutout', False):
    rule build_cutout:
        output: directory("cutouts/{cutout}")
        log: "logs/build_cutout/{cutout}.log"
        benchmark: "benchmarks/build_cutout_{cutout}"
        threads: ATLITE_NPROCESSES
        resources: mem=ATLITE_NPROCESSES * 1000
        script: "scripts/build_cutout.py"


if config['enable'].get('retrieve_cutout', True):
    rule retrieve_cutout:
        output: directory(expand("cutouts/{cutouts}", **config['atlite'])),
        log: "logs/retrieve_cutout.log"
        script: 'scripts/retrieve_cutout.py'


if config['enable'].get('build_natura_raster', False):
    rule build_natura_raster:
        input:
            natura="data/bundle/natura/Natura2000_end2015.shp",
            cutouts=expand("cutouts/{cutouts}", **config['atlite'])
        output: "resources/natura.tiff"
        log: "logs/build_natura_raster.log"
        script: "scripts/build_natura_raster.py"


if config['enable'].get('retrieve_natura_raster', True):
    rule retrieve_natura_raster:
        output: "resources/natura.tiff"
        log: "logs/retrieve_natura_raster.log"
        script: 'scripts/retrieve_natura_raster.py'

<<<<<<< HEAD
if config['enable'].get('retrieve_cost_data', True):
    rule retrieve_cost_data:
        params:
            year = config['costs']['year'],
            version = config['costs']['version'],
        output: COSTS
        shell: 'curl https://raw.githubusercontent.com/PyPSA/technology-data/{params.version}/outputs/costs_{params.year}.csv -o {output}'
=======
>>>>>>> c29d59b9

rule build_renewable_profiles:
    input:
        base_network="networks/base.nc",
        corine="data/bundle/corine/g250_clc06_V18_5.tif",
        natura="resources/natura.tiff",
        gebco=lambda w: ("data/bundle/GEBCO_2014_2D.nc"
                         if "max_depth" in config["renewable"][w.technology].keys()
                         else []),
        country_shapes='resources/country_shapes.geojson',
        offshore_shapes='resources/offshore_shapes.geojson',
        regions=lambda w: ("resources/regions_onshore.geojson"
                           if w.technology in ('onwind', 'solar')
                           else "resources/regions_offshore.geojson"),
        cutout=lambda w: "cutouts/" + config["renewable"][w.technology]['cutout']
    output:
        profile="resources/profile_{technology}.nc",
    log: "logs/build_renewable_profile_{technology}.log"
    benchmark: "benchmarks/build_renewable_profiles_{technology}"
    threads: ATLITE_NPROCESSES
    resources: mem=ATLITE_NPROCESSES * 5000
    script: "scripts/build_renewable_profiles.py"


if 'hydro' in config['renewable'].keys():
    rule build_hydro_profile:
        input:
            country_shapes='resources/country_shapes.geojson',
            eia_hydro_generation='data/bundle/EIA_hydro_generation_2000_2014.csv',
            cutout="cutouts/" + config["renewable"]['hydro']['cutout']
        output: 'resources/profile_hydro.nc'
        log: "logs/build_hydro_profile.log"
        resources: mem=5000
        script: 'scripts/build_hydro_profile.py'


rule add_electricity:
    input:
        base_network='networks/base.nc',
        tech_costs=COSTS,
        regions="resources/regions_onshore.geojson",
        powerplants='resources/powerplants.csv',
        hydro_capacities='data/bundle/hydro_capacities.csv',
        geth_hydro_capacities='data/geth2015_hydro_capacities.csv',
        load='resources/load.csv',
        nuts3_shapes='resources/nuts3_shapes.geojson',
        **{f"profile_{tech}": f"resources/profile_{tech}.nc"
           for tech in config['renewable']}
    output: "networks/elec.nc"
    log: "logs/add_electricity.log"
    benchmark: "benchmarks/add_electricity"
    threads: 1
    resources: mem=3000
    script: "scripts/add_electricity.py"


rule simplify_network:
    input:
        network='networks/elec.nc',
        tech_costs=COSTS,
        regions_onshore="resources/regions_onshore.geojson",
        regions_offshore="resources/regions_offshore.geojson"
    output:
        network='networks/elec_s{simpl}.nc',
        regions_onshore="resources/regions_onshore_elec_s{simpl}.geojson",
        regions_offshore="resources/regions_offshore_elec_s{simpl}.geojson",
        busmap='resources/busmap_elec_s{simpl}.csv'
    log: "logs/simplify_network/elec_s{simpl}.log"
    benchmark: "benchmarks/simplify_network/elec_s{simpl}"
    threads: 1
    resources: mem=4000
    script: "scripts/simplify_network.py"


rule cluster_network:
    input:
        network='networks/elec_s{simpl}.nc',
        regions_onshore="resources/regions_onshore_elec_s{simpl}.geojson",
        regions_offshore="resources/regions_offshore_elec_s{simpl}.geojson",
        busmap=ancient('resources/busmap_elec_s{simpl}.csv'),
        custom_busmap=("data/custom_busmap_elec_s{simpl}_{clusters}.csv"
                       if config["enable"].get("custom_busmap", False) else []),
        tech_costs=COSTS
    output:
        network='networks/elec_s{simpl}_{clusters}.nc',
        regions_onshore="resources/regions_onshore_elec_s{simpl}_{clusters}.geojson",
        regions_offshore="resources/regions_offshore_elec_s{simpl}_{clusters}.geojson",
        busmap="resources/busmap_elec_s{simpl}_{clusters}.csv",
        linemap="resources/linemap_elec_s{simpl}_{clusters}.csv"
    log: "logs/cluster_network/elec_s{simpl}_{clusters}.log"
    benchmark: "benchmarks/cluster_network/elec_s{simpl}_{clusters}"
    threads: 1
    resources: mem=3000
    script: "scripts/cluster_network.py"


rule add_extra_components:
    input:
        network='networks/elec_s{simpl}_{clusters}.nc',
        tech_costs=COSTS,
    output: 'networks/elec_s{simpl}_{clusters}_ec.nc'
    log: "logs/add_extra_components/elec_s{simpl}_{clusters}.log"
    benchmark: "benchmarks/add_extra_components/elec_s{simpl}_{clusters}_ec"
    threads: 1
    resources: mem=3000
    script: "scripts/add_extra_components.py"


rule prepare_network:
    input: 'networks/elec_s{simpl}_{clusters}_ec.nc', tech_costs=COSTS
    output: 'networks/elec_s{simpl}_{clusters}_ec_l{ll}_{opts}.nc'
    log: "logs/prepare_network/elec_s{simpl}_{clusters}_ec_l{ll}_{opts}.log"
    benchmark: "benchmarks/prepare_network/elec_s{simpl}_{clusters}_ec_l{ll}_{opts}"
    threads: 1
    resources: mem=4000
    script: "scripts/prepare_network.py"


def memory(w):
    factor = 3.
    for o in w.opts.split('-'):
        m = re.match(r'^(\d+)h$', o, re.IGNORECASE)
        if m is not None:
            factor /= int(m.group(1))
            break
    for o in w.opts.split('-'):
        m = re.match(r'^(\d+)seg$', o, re.IGNORECASE)
        if m is not None:
            factor *= int(m.group(1)) / 8760
            break
    if w.clusters.endswith('m'):
        return int(factor * (18000 + 180 * int(w.clusters[:-1])))
    else:
        return int(factor * (10000 + 195 * int(w.clusters)))


rule solve_network:
    input: "networks/elec_s{simpl}_{clusters}_ec_l{ll}_{opts}.nc"
    output: "results/networks/elec_s{simpl}_{clusters}_ec_l{ll}_{opts}.nc"
    log:
        solver=normpath("logs/solve_network/elec_s{simpl}_{clusters}_ec_l{ll}_{opts}_solver.log"),
        python="logs/solve_network/elec_s{simpl}_{clusters}_ec_l{ll}_{opts}_python.log",
        memory="logs/solve_network/elec_s{simpl}_{clusters}_ec_l{ll}_{opts}_memory.log"
    benchmark: "benchmarks/solve_network/elec_s{simpl}_{clusters}_ec_l{ll}_{opts}"
    threads: 4
    resources: mem=memory
    shadow: "shallow"
    script: "scripts/solve_network.py"


rule solve_operations_network:
    input:
        unprepared="networks/elec_s{simpl}_{clusters}_ec.nc",
        optimized="results/networks/elec_s{simpl}_{clusters}_ec_l{ll}_{opts}.nc"
    output: "results/networks/elec_s{simpl}_{clusters}_ec_l{ll}_{opts}_op.nc"
    log:
        solver=normpath("logs/solve_operations_network/elec_s{simpl}_{clusters}_ec_l{ll}_{opts}_op_solver.log"),
        python="logs/solve_operations_network/elec_s{simpl}_{clusters}_ec_l{ll}_{opts}_op_python.log",
        memory="logs/solve_operations_network/elec_s{simpl}_{clusters}_ec_l{ll}_{opts}_op_memory.log"
    benchmark: "benchmarks/solve_operations_network/elec_s{simpl}_{clusters}_ec_l{ll}_{opts}"
    threads: 4
    resources: mem=(lambda w: 5000 + 372 * int(w.clusters))
    shadow: "shallow"
    script: "scripts/solve_operations_network.py"


rule plot_network:
    input:
        network="results/networks/elec_s{simpl}_{clusters}_ec_l{ll}_{opts}.nc",
        tech_costs=COSTS
    output:
        only_map="results/plots/elec_s{simpl}_{clusters}_ec_l{ll}_{opts}_{attr}.{ext}",
        ext="results/plots/elec_s{simpl}_{clusters}_ec_l{ll}_{opts}_{attr}_ext.{ext}"
    log: "logs/plot_network/elec_s{simpl}_{clusters}_ec_l{ll}_{opts}_{attr}_{ext}.log"
    script: "scripts/plot_network.py"


def input_make_summary(w):
    # It's mildly hacky to include the separate costs input as first entry
    if w.ll.endswith("all"):
        ll = config["scenario"]["ll"]
        if len(w.ll) == 4:
            ll = [l for l in ll if l[0] == w.ll[0]]
    else:
        ll = w.ll
    return ([COSTS] +
            expand("results/networks/elec_s{simpl}_{clusters}_ec_l{ll}_{opts}.nc",
                   network=w.network,
                   ll=ll,
                   **{k: config["scenario"][k] if getattr(w, k) == "all" else getattr(w, k)
                      for k in ["simpl", "clusters", "opts"]}))


rule make_summary:
    input: input_make_summary
    output: directory("results/summaries/elec_s{simpl}_{clusters}_ec_l{ll}_{opts}_{country}")
    log: "logs/make_summary/elec_s{simpl}_{clusters}_ec_l{ll}_{opts}_{country}.log",
    script: "scripts/make_summary.py"


rule plot_summary:
    input: "results/summaries/elec_s{simpl}_{clusters}_ec_l{ll}_{opts}_{country}"
    output: "results/plots/summary_{summary}_elec_s{simpl}_{clusters}_ec_l{ll}_{opts}_{country}.{ext}"
    log: "logs/plot_summary/{summary}_elec_s{simpl}_{clusters}_ec_l{ll}_{opts}_{country}_{ext}.log"
    script: "scripts/plot_summary.py"


def input_plot_p_nom_max(w):
    return [("networks/elec_s{simpl}{maybe_cluster}.nc"
             .format(maybe_cluster=('' if c == 'full' else ('_' + c)), **w))
            for c in w.clusts.split(",")]


rule plot_p_nom_max:
    input: input_plot_p_nom_max
    output: "results/plots/elec_s{simpl}_cum_p_nom_max_{clusts}_{techs}_{country}.{ext}"
    log: "logs/plot_p_nom_max/elec_s{simpl}_{clusts}_{techs}_{country}_{ext}.log"
    script: "scripts/plot_p_nom_max.py"


rule build_country_flh:
    input:
        base_network="networks/base.nc",
        corine="data/bundle/corine/g250_clc06_V18_5.tif",
        natura="resources/natura.tiff",
        gebco=lambda w: ("data/bundle/GEBCO_2014_2D.nc"
                         if "max_depth" in config["renewable"][w.technology].keys()
                         else []),
        country_shapes='resources/country_shapes.geojson',
        offshore_shapes='resources/offshore_shapes.geojson',
        pietzker="data/pietzker2014.xlsx",
        regions=lambda w: ("resources/country_shapes.geojson"
                           if w.technology in ('onwind', 'solar')
                           else "resources/offshore_shapes.geojson"),
        cutout=lambda w: "cutouts/" + config["renewable"][w.technology]['cutout']
    output:
        area="resources/country_flh_area_{technology}.csv",
        aggregated="resources/country_flh_aggregated_{technology}.csv",
        uncorrected="resources/country_flh_uncorrected_{technology}.csv",
        plot="resources/country_flh_{technology}.pdf",
        exclusion=directory("resources/country_exclusion_{technology}")
    log: "logs/build_country_flh_{technology}.log"
    resources: mem=10000
    benchmark: "benchmarks/build_country_flh_{technology}"
    script: "scripts/build_country_flh.py"<|MERGE_RESOLUTION|>--- conflicted
+++ resolved
@@ -10,13 +10,8 @@
 
 configfile: "config.yaml"
 
-<<<<<<< HEAD
 COSTS="resources/costs.csv"
-=======
-COSTS="data/costs.csv"
 ATLITE_NPROCESSES = config['atlite'].get('nprocesses', 4)
-
->>>>>>> c29d59b9
 
 wildcard_constraints:
     simpl="[a-zA-Z0-9]*|all",
@@ -68,14 +63,10 @@
         script: 'scripts/retrieve_databundle.py'
 
 
-<<<<<<< HEAD
-=======
 rule build_load_data:
     output: "resources/load.csv"
     log: "logs/build_load_data.log"
     script: 'scripts/build_load_data.py'
-    
->>>>>>> c29d59b9
 
 rule build_powerplants:
     input:
@@ -176,7 +167,6 @@
         log: "logs/retrieve_natura_raster.log"
         script: 'scripts/retrieve_natura_raster.py'
 
-<<<<<<< HEAD
 if config['enable'].get('retrieve_cost_data', True):
     rule retrieve_cost_data:
         params:
@@ -184,8 +174,6 @@
             version = config['costs']['version'],
         output: COSTS
         shell: 'curl https://raw.githubusercontent.com/PyPSA/technology-data/{params.version}/outputs/costs_{params.year}.csv -o {output}'
-=======
->>>>>>> c29d59b9
 
 rule build_renewable_profiles:
     input:
