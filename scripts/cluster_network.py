# -*- coding: utf-8 -*-
# SPDX-FileCopyrightText: : 2017-2023 The PyPSA-Eur Authors
#
# SPDX-License-Identifier: MIT

# coding: utf-8
"""
Creates networks clustered to ``{cluster}`` number of zones with aggregated
buses, generators and transmission corridors.

Relevant Settings
-----------------

.. code:: yaml

    clustering:
      cluster_network:
      aggregation_strategies:

    focus_weights:

    solving:
        solver:
            name:

    lines:
        length_factor:

.. seealso::
    Documentation of the configuration file ``config/config.yaml`` at
    :ref:`toplevel_cf`, :ref:`renewable_cf`, :ref:`solving_cf`, :ref:`lines_cf`

Inputs
------

- ``resources/regions_onshore_elec_s{simpl}.geojson``: confer :ref:`simplify`
- ``resources/regions_offshore_elec_s{simpl}.geojson``: confer :ref:`simplify`
- ``resources/busmap_elec_s{simpl}.csv``: confer :ref:`simplify`
- ``networks/elec_s{simpl}.nc``: confer :ref:`simplify`
- ``data/custom_busmap_elec_s{simpl}_{clusters}.csv``: optional input

Outputs
-------

- ``resources/regions_onshore_elec_s{simpl}_{clusters}.geojson``:

    .. image:: img/regions_onshore_elec_s_X.png
        :scale: 33 %

- ``resources/regions_offshore_elec_s{simpl}_{clusters}.geojson``:

    .. image:: img/regions_offshore_elec_s_X.png
        :scale: 33 %

- ``resources/busmap_elec_s{simpl}_{clusters}.csv``: Mapping of buses from ``networks/elec_s{simpl}.nc`` to ``networks/elec_s{simpl}_{clusters}.nc``;
- ``resources/linemap_elec_s{simpl}_{clusters}.csv``: Mapping of lines from ``networks/elec_s{simpl}.nc`` to ``networks/elec_s{simpl}_{clusters}.nc``;
- ``networks/elec_s{simpl}_{clusters}.nc``:

    .. image:: img/elec_s_X.png
        :scale: 40  %

Description
-----------

.. note::

    **Why is clustering used both in** ``simplify_network`` **and** ``cluster_network`` **?**

        Consider for example a network ``networks/elec_s100_50.nc`` in which
        ``simplify_network`` clusters the network to 100 buses and in a second
        step ``cluster_network``` reduces it down to 50 buses.

        In preliminary tests, it turns out, that the principal effect of
        changing spatial resolution is actually only partially due to the
        transmission network. It is more important to differentiate between
        wind generators with higher capacity factors from those with lower
        capacity factors, i.e. to have a higher spatial resolution in the
        renewable generation than in the number of buses.

        The two-step clustering allows to study this effect by looking at
        networks like ``networks/elec_s100_50m.nc``. Note the additional
        ``m`` in the ``{cluster}`` wildcard. So in the example network
        there are still up to 100 different wind generators.

        In combination these two features allow you to study the spatial
        resolution of the transmission network separately from the
        spatial resolution of renewable generators.

    **Is it possible to run the model without the** ``simplify_network`` **rule?**

        No, the network clustering methods in the PyPSA module
        `pypsa.networkclustering <https://github.com/PyPSA/PyPSA/blob/master/pypsa/networkclustering.py>`_
        do not work reliably with multiple voltage levels and transformers.

.. tip::
    The rule :mod:`cluster_networks` runs
    for all ``scenario`` s in the configuration file
    the rule :mod:`cluster_network`.

Exemplary unsolved network clustered to 512 nodes:

.. image:: img/elec_s_512.png
    :scale: 40  %
    :align: center

Exemplary unsolved network clustered to 256 nodes:

.. image:: img/elec_s_256.png
    :scale: 40  %
    :align: center

Exemplary unsolved network clustered to 128 nodes:

.. image:: img/elec_s_128.png
    :scale: 40  %
    :align: center

Exemplary unsolved network clustered to 37 nodes:

.. image:: img/elec_s_37.png
    :scale: 40  %
    :align: center
"""

import logging
import warnings
from functools import reduce

import geopandas as gpd
import matplotlib.pyplot as plt
import numpy as np
import pandas as pd
import pyomo.environ as po
import pypsa
import seaborn as sns
from _helpers import configure_logging, get_aggregation_strategies, update_p_nom_max
from pypsa.networkclustering import (
    busmap_by_greedy_modularity,
    busmap_by_hac,
    busmap_by_kmeans,
    get_clustering_from_busmap,
)

warnings.filterwarnings(action="ignore", category=UserWarning)

from add_electricity import load_costs

idx = pd.IndexSlice

logger = logging.getLogger(__name__)


def normed(x):
    return (x / x.sum()).fillna(0.0)


def weighting_for_country(n, x):
    conv_carriers = {"OCGT", "CCGT", "PHS", "hydro"}
    gen = n.generators.loc[n.generators.carrier.isin(conv_carriers)].groupby(
        "bus"
    ).p_nom.sum().reindex(n.buses.index, fill_value=0.0) + n.storage_units.loc[
        n.storage_units.carrier.isin(conv_carriers)
    ].groupby(
        "bus"
    ).p_nom.sum().reindex(
        n.buses.index, fill_value=0.0
    )
    load = n.loads_t.p_set.mean().groupby(n.loads.bus).sum()

    b_i = x.index
    g = normed(gen.reindex(b_i, fill_value=0))
    l = normed(load.reindex(b_i, fill_value=0))

    w = g + l
    return (w * (100.0 / w.max())).clip(lower=1.0).astype(int)


def get_feature_for_hac(n, buses_i=None, feature=None):
    if buses_i is None:
        buses_i = n.buses.index

    if feature is None:
        feature = "solar+onwind-time"

    carriers = feature.split("-")[0].split("+")
    if "offwind" in carriers:
        carriers.remove("offwind")
        carriers = np.append(
            carriers, n.generators.carrier.filter(like="offwind").unique()
        )

    if feature.split("-")[1] == "cap":
        feature_data = pd.DataFrame(index=buses_i, columns=carriers)
        for carrier in carriers:
            gen_i = n.generators.query("carrier == @carrier").index
            attach = (
                n.generators_t.p_max_pu[gen_i]
                .mean()
                .rename(index=n.generators.loc[gen_i].bus)
            )
            feature_data[carrier] = attach

    if feature.split("-")[1] == "time":
        feature_data = pd.DataFrame(columns=buses_i)
        for carrier in carriers:
            gen_i = n.generators.query("carrier == @carrier").index
            attach = n.generators_t.p_max_pu[gen_i].rename(
                columns=n.generators.loc[gen_i].bus
            )
            feature_data = pd.concat([feature_data, attach], axis=0)[buses_i]

        feature_data = feature_data.T
        # timestamp raises error in sklearn >= v1.2:
        feature_data.columns = feature_data.columns.astype(str)

    feature_data = feature_data.fillna(0)

    return feature_data


def distribute_clusters(n, n_clusters, focus_weights=None, solver_name="cbc"):
    """
    Determine the number of clusters per country.
    """
    L = (
        n.loads_t.p_set.mean()
        .groupby(n.loads.bus)
        .sum()
        .groupby([n.buses.country, n.buses.sub_network])
        .sum()
        .pipe(normed)
    )

    N = n.buses.groupby(["country", "sub_network"]).size()

    assert (
        n_clusters >= len(N) and n_clusters <= N.sum()
    ), f"Number of clusters must be {len(N)} <= n_clusters <= {N.sum()} for this selection of countries."

    if focus_weights is not None:
        total_focus = sum(list(focus_weights.values()))

        assert (
            total_focus <= 1.0
        ), "The sum of focus weights must be less than or equal to 1."

        for country, weight in focus_weights.items():
            L[country] = weight / len(L[country])

        remainder = [
            c not in focus_weights.keys() for c in L.index.get_level_values("country")
        ]
        L[remainder] = L.loc[remainder].pipe(normed) * (1 - total_focus)

        logger.warning("Using custom focus weights for determining number of clusters.")

    assert np.isclose(
        L.sum(), 1.0, rtol=1e-3
    ), f"Country weights L must sum up to 1.0 when distributing clusters. Is {L.sum()}."

    m = po.ConcreteModel()

    def n_bounds(model, *n_id):
        return (1, N[n_id])

    m.n = po.Var(list(L.index), bounds=n_bounds, domain=po.Integers)
    m.tot = po.Constraint(expr=(po.summation(m.n) == n_clusters))
    m.objective = po.Objective(
        expr=sum((m.n[i] - L.loc[i] * n_clusters) ** 2 for i in L.index),
        sense=po.minimize,
    )

    opt = po.SolverFactory(solver_name)
    if not opt.has_capability("quadratic_objective"):
        logger.warning(
            f"The configured solver `{solver_name}` does not support quadratic objectives. Falling back to `ipopt`."
        )
        opt = po.SolverFactory("ipopt")

    results = opt.solve(m)
    assert (
        results["Solver"][0]["Status"] == "ok"
    ), f"Solver returned non-optimally: {results}"

    return pd.Series(m.n.get_values(), index=L.index).round().astype(int)


def busmap_for_n_clusters(
    n,
    n_clusters,
    solver_name,
    focus_weights=None,
    algorithm="kmeans",
    feature=None,
    **algorithm_kwds,
):
    if algorithm == "kmeans":
        algorithm_kwds.setdefault("n_init", 1000)
        algorithm_kwds.setdefault("max_iter", 30000)
        algorithm_kwds.setdefault("tol", 1e-6)
        algorithm_kwds.setdefault("random_state", 0)

    def fix_country_assignment_for_hac(n):
        from scipy.sparse import csgraph

        # overwrite country of nodes that are disconnected from their country-topology
        for country in n.buses.country.unique():
            m = n[n.buses.country == country].copy()

            _, labels = csgraph.connected_components(
                m.adjacency_matrix(), directed=False
            )

            component = pd.Series(labels, index=m.buses.index)
            component_sizes = component.value_counts()

            if len(component_sizes) > 1:
                disconnected_bus = component[
                    component == component_sizes.index[-1]
                ].index[0]

                neighbor_bus = n.lines.query(
                    "bus0 == @disconnected_bus or bus1 == @disconnected_bus"
                ).iloc[0][["bus0", "bus1"]]
                new_country = list(
                    set(n.buses.loc[neighbor_bus].country) - set([country])
                )[0]

                logger.info(
                    f"overwriting country `{country}` of bus `{disconnected_bus}` "
                    f"to new country `{new_country}`, because it is disconnected "
                    "from its initial inter-country transmission grid."
                )
                n.buses.at[disconnected_bus, "country"] = new_country
        return n

    if algorithm == "hac":
        feature = get_feature_for_hac(n, buses_i=n.buses.index, feature=feature)
        n = fix_country_assignment_for_hac(n)

    if (algorithm != "hac") and (feature is not None):
        logger.warning(
            f"Keyword argument feature is only valid for algorithm `hac`. "
            f"Given feature `{feature}` will be ignored."
        )

    n.determine_network_topology()

    n_clusters = distribute_clusters(
        n, n_clusters, focus_weights=focus_weights, solver_name=solver_name
    )

    def busmap_for_country(x):
        prefix = x.name[0] + x.name[1] + " "
        logger.debug(f"Determining busmap for country {prefix[:-1]}")
        if len(x) == 1:
            return pd.Series(prefix + "0", index=x.index)
        weight = weighting_for_country(n, x)

        if algorithm == "kmeans":
            return prefix + busmap_by_kmeans(
                n, weight, n_clusters[x.name], buses_i=x.index, **algorithm_kwds
            )
        elif algorithm == "hac":
            return prefix + busmap_by_hac(
                n, n_clusters[x.name], buses_i=x.index, feature=feature.loc[x.index]
            )
        elif algorithm == "modularity":
            return prefix + busmap_by_greedy_modularity(
                n, n_clusters[x.name], buses_i=x.index
            )
        else:
            raise ValueError(
                f"`algorithm` must be one of 'kmeans' or 'hac'. Is {algorithm}."
            )

    return (
        n.buses.groupby(["country", "sub_network"], group_keys=False)
        .apply(busmap_for_country)
        .squeeze()
        .rename("busmap")
    )


def clustering_for_n_clusters(
    n,
    n_clusters,
    custom_busmap=False,
    aggregate_carriers=None,
    line_length_factor=1.25,
    aggregation_strategies=dict(),
    solver_name="cbc",
    algorithm="hac",
    feature=None,
    extended_link_costs=0,
    focus_weights=None,
):
    bus_strategies, generator_strategies = get_aggregation_strategies(
        aggregation_strategies
    )

    if not isinstance(custom_busmap, pd.Series):
        busmap = busmap_for_n_clusters(
            n, n_clusters, solver_name, focus_weights, algorithm, feature
        )
    else:
        busmap = custom_busmap

    clustering = get_clustering_from_busmap(
        n,
        busmap,
        bus_strategies=bus_strategies,
        aggregate_generators_weighted=True,
        aggregate_generators_carriers=aggregate_carriers,
        aggregate_one_ports=["Load", "StorageUnit"],
        line_length_factor=line_length_factor,
        generator_strategies=generator_strategies,
        scale_link_capital_costs=False,
    )

    if not n.links.empty:
        nc = clustering.network
        nc.links["underwater_fraction"] = (
            n.links.eval("underwater_fraction * length").div(nc.links.length).dropna()
        )
        nc.links["capital_cost"] = nc.links["capital_cost"].add(
            (nc.links.length - n.links.length)
            .clip(lower=0)
            .mul(extended_link_costs)
            .dropna(),
            fill_value=0,
        )

    return clustering


def cluster_regions(busmaps, input=None, output=None):
    busmap = reduce(lambda x, y: x.map(y), busmaps[1:], busmaps[0])

    for which in ("regions_onshore", "regions_offshore"):
        regions = gpd.read_file(getattr(input, which))
        regions = regions.reindex(columns=["name", "geometry"]).set_index("name")
        regions_c = regions.dissolve(busmap)
        regions_c.index.name = "name"
        regions_c = regions_c.reset_index()
        regions_c.to_file(getattr(output, which))


def plot_busmap_for_n_clusters(n, n_clusters, fn=None):
    busmap = busmap_for_n_clusters(n, n_clusters)
    cs = busmap.unique()
    cr = sns.color_palette("hls", len(cs))
    n.plot(bus_colors=busmap.map(dict(zip(cs, cr))))
    if fn is not None:
        plt.savefig(fn, bbox_inches="tight")
    del cs, cr


if __name__ == "__main__":
    if "snakemake" not in globals():
        from _helpers import mock_snakemake

        snakemake = mock_snakemake("cluster_network", simpl="", clusters="37c")
    configure_logging(snakemake)

    params = snakemake.params
    solver_name = snakemake.config["solving"]["solver"]["name"]

    n = pypsa.Network(snakemake.input.network)

    exclude_carriers = params.cluster_network["exclude_carriers"]
    aggregate_carriers = set(n.generators.carrier) - set(exclude_carriers)
    if snakemake.wildcards.clusters.endswith("m"):
        n_clusters = int(snakemake.wildcards.clusters[:-1])
        aggregate_carriers = set(params.conventional_carriers).intersection(
            aggregate_carriers
        )
<<<<<<< HEAD
        aggregate_carriers = conventional.intersection(aggregate_carriers)
    elif snakemake.wildcards.clusters.endswith("c"):
        n_clusters = int(snakemake.wildcards.clusters[:-1])
        conventional = set(
            snakemake.config["electricity"].get("conventional_carriers", [])
        )
        aggregate_carriers = aggregate_carriers - conventional
=======
>>>>>>> 329349d7
    elif snakemake.wildcards.clusters == "all":
        n_clusters = len(n.buses)
    else:
        n_clusters = int(snakemake.wildcards.clusters)

    if n_clusters == len(n.buses):
        # Fast-path if no clustering is necessary
        busmap = n.buses.index.to_series()
        linemap = n.lines.index.to_series()
        clustering = pypsa.networkclustering.Clustering(
            n, busmap, linemap, linemap, pd.Series(dtype="O")
        )
    else:
        Nyears = n.snapshot_weightings.objective.sum() / 8760

        hvac_overhead_cost = load_costs(
            snakemake.input.tech_costs,
            params.costs,
            params.max_hours,
            Nyears,
        ).at["HVAC overhead", "capital_cost"]

        def consense(x):
            v = x.iat[0]
            assert (
                x == v
            ).all() or x.isnull().all(), "The `potential` configuration option must agree for all renewable carriers, for now!"
            return v

        # translate str entries of aggregation_strategies to pd.Series functions:
        aggregation_strategies = {
            p: {
                k: getattr(pd.Series, v)
                for k, v in params.aggregation_strategies[p].items()
            }
            for p in params.aggregation_strategies.keys()
        }

        custom_busmap = params.custom_busmap
        if custom_busmap:
            custom_busmap = pd.read_csv(
                snakemake.input.custom_busmap, index_col=0, squeeze=True
            )
            custom_busmap.index = custom_busmap.index.astype(str)
            logger.info(f"Imported custom busmap from {snakemake.input.custom_busmap}")

        clustering = clustering_for_n_clusters(
            n,
            n_clusters,
            custom_busmap,
            aggregate_carriers,
            params.length_factor,
            params.aggregation_strategies,
            solver_name,
            params.cluster_network["algorithm"],
            params.cluster_network["feature"],
            hvac_overhead_cost,
            params.focus_weights,
        )

    update_p_nom_max(clustering.network)

    clustering.network.meta = dict(
        snakemake.config, **dict(wildcards=dict(snakemake.wildcards))
    )
    clustering.network.export_to_netcdf(snakemake.output.network)
    for attr in (
        "busmap",
        "linemap",
    ):  # also available: linemap_positive, linemap_negative
        getattr(clustering, attr).to_csv(snakemake.output[attr])

    cluster_regions((clustering.busmap,), snakemake.input, snakemake.output)<|MERGE_RESOLUTION|>--- conflicted
+++ resolved
@@ -470,21 +470,13 @@
 
     exclude_carriers = params.cluster_network["exclude_carriers"]
     aggregate_carriers = set(n.generators.carrier) - set(exclude_carriers)
+    conventional_carriers = set(params.conventional_carriers)
     if snakemake.wildcards.clusters.endswith("m"):
         n_clusters = int(snakemake.wildcards.clusters[:-1])
-        aggregate_carriers = set(params.conventional_carriers).intersection(
-            aggregate_carriers
-        )
-<<<<<<< HEAD
-        aggregate_carriers = conventional.intersection(aggregate_carriers)
+        aggregate_carriers = params.conventional_carriers & aggregate_carriers
     elif snakemake.wildcards.clusters.endswith("c"):
         n_clusters = int(snakemake.wildcards.clusters[:-1])
-        conventional = set(
-            snakemake.config["electricity"].get("conventional_carriers", [])
-        )
-        aggregate_carriers = aggregate_carriers - conventional
-=======
->>>>>>> 329349d7
+        aggregate_carriers = aggregate_carriers - conventional_carriers
     elif snakemake.wildcards.clusters == "all":
         n_clusters = len(n.buses)
     else:
