--- conflicted
+++ resolved
@@ -30,11 +30,7 @@
 
 
 def rename_techs(label):
-<<<<<<< HEAD
-    elif "H2" in label:
-=======
     if "H2" in label:
->>>>>>> c29d59b9
         label = "hydrogen storage"
     elif label == "solar":
         label = "solar PV"
