# SPDX-FileCopyrightText: : 2017-2020 The PyPSA-Eur Authors
#
# SPDX-License-Identifier: GPL-3.0-or-later

# coding: utf-8
"""
Lifts electrical transmission network to a single 380 kV voltage layer,
removes dead-ends of the network,
and reduces multi-hop HVDC connections to a single link.

Relevant Settings
-----------------

.. code:: yaml

    costs:
        USD2013_to_EUR2013:
        discountrate:
        marginal_cost:
        capital_cost:

    electricity:
        max_hours:

    renewables: (keys)
        {technology}:
            potential:

    lines:
        length_factor:

    links:
        p_max_pu:

    solving:
        solver:
            name:

.. seealso::
    Documentation of the configuration file ``config.yaml`` at
    :ref:`costs_cf`, :ref:`electricity_cf`, :ref:`renewable_cf`,
    :ref:`lines_cf`, :ref:`links_cf`, :ref:`solving_cf`

Inputs
------

- ``data/costs.csv``: The database of cost assumptions for all included technologies for specific years from various sources; e.g. discount rate, lifetime, investment (CAPEX), fixed operation and maintenance (FOM), variable operation and maintenance (VOM), fuel costs, efficiency, carbon-dioxide intensity.
- ``resources/regions_onshore.geojson``: confer :ref:`busregions`
- ``resources/regions_offshore.geojson``: confer :ref:`busregions`
- ``networks/elec.nc``: confer :ref:`electricity`

Outputs
-------

<<<<<<< HEAD
- ``resources/regions_onshore_elec{year}_s{simpl}.geojson``:
=======
- ``resources/regions_onshore_elec_s{simpl}.geojson``:
>>>>>>> c29d59b9

    .. image:: ../img/regions_onshore_elec_s.png
            :scale: 33 %

<<<<<<< HEAD
- ``resources/regions_offshore_elec{year}_s{simpl}.geojson``:
=======
- ``resources/regions_offshore_elec_s{simpl}.geojson``:
>>>>>>> c29d59b9

    .. image:: ../img/regions_offshore_elec_s  .png
            :scale: 33 %

<<<<<<< HEAD
- ``resources/clustermaps_elec{year}_s{simpl}.h5``: Mapping of buses from ``networks/elec.nc`` to ``networks/elec{year}_s{simpl}.nc``; has keys ['/busmap_s']
- ``networks/elec{year}_s{simpl}.nc``:
=======
- ``resources/busmap_elec_s{simpl}.csv``: Mapping of buses from ``networks/elec.nc`` to ``networks/elec_s{simpl}.nc``;
- ``networks/elec_s{simpl}.nc``:
>>>>>>> c29d59b9

    .. image:: ../img/elec_s.png
        :scale: 33 %

Description
-----------

The rule :mod:`simplify_network` does up to four things:

1. Create an equivalent transmission network in which all voltage levels are mapped to the 380 kV level by the function ``simplify_network(...)``.

2. DC only sub-networks that are connected at only two buses to the AC network are reduced to a single representative link in the function ``simplify_links(...)``. The components attached to buses in between are moved to the nearest endpoint. The grid connection cost of offshore wind generators are added to the captial costs of the generator.

3. Stub lines and links, i.e. dead-ends of the network, are sequentially removed from the network in the function ``remove_stubs(...)``. Components are moved along.

4. Optionally, if an integer were provided for the wildcard ``{simpl}`` (e.g. ``networks/elec_s500.nc``), the network is clustered to this number of clusters with the routines from the ``cluster_network`` rule with the function ``cluster_network.cluster(...)``. This step is usually skipped!
"""

import logging
from _helpers import configure_logging

from cluster_network import clustering_for_n_clusters, cluster_regions
from add_electricity import load_costs

import pandas as pd
import numpy as np
import scipy as sp
from scipy.sparse.csgraph import connected_components, dijkstra

from six import iteritems
from six.moves import reduce

import pypsa
from pypsa.io import import_components_from_dataframe, import_series_from_dataframe
from pypsa.networkclustering import busmap_by_stubs, aggregategenerators, aggregateoneport

logger = logging.getLogger(__name__)


def simplify_network_to_380(n):
    ## All goes to v_nom == 380
    logger.info("Mapping all network lines onto a single 380kV layer")

    n.buses['v_nom'] = 380.

    linetype_380, = n.lines.loc[n.lines.v_nom == 380., 'type'].unique()
    lines_v_nom_b = n.lines.v_nom != 380.
    n.lines.loc[lines_v_nom_b, 'num_parallel'] *= (n.lines.loc[lines_v_nom_b, 'v_nom'] / 380.)**2
    n.lines.loc[lines_v_nom_b, 'v_nom'] = 380.
    n.lines.loc[lines_v_nom_b, 'type'] = linetype_380
    n.lines.loc[lines_v_nom_b, 's_nom'] = (
        np.sqrt(3) * n.lines['type'].map(n.line_types.i_nom) *
        n.lines.bus0.map(n.buses.v_nom) * n.lines.num_parallel
    )

    # Replace transformers by lines
    trafo_map = pd.Series(n.transformers.bus1.values, index=n.transformers.bus0.values)
    trafo_map = trafo_map[~trafo_map.index.duplicated(keep='first')]
    several_trafo_b = trafo_map.isin(trafo_map.index)
    trafo_map.loc[several_trafo_b] = trafo_map.loc[several_trafo_b].map(trafo_map)
    missing_buses_i = n.buses.index.difference(trafo_map.index)
    trafo_map = trafo_map.append(pd.Series(missing_buses_i, missing_buses_i))

    for c in n.one_port_components|n.branch_components:
        df = n.df(c)
        for col in df.columns:
            if col.startswith('bus'):
                df[col] = df[col].map(trafo_map)

    n.mremove("Transformer", n.transformers.index)
    n.mremove("Bus", n.buses.index.difference(trafo_map))

    return n, trafo_map


def _prepare_connection_costs_per_link(n):
    if n.links.empty: return {}

    costs = load_costs(n.snapshot_weightings.sum() / 8760, snakemake.input.tech_costs,
                       snakemake.config['costs'], snakemake.config['electricity'])

    connection_costs_per_link = {}

    for tech in snakemake.config['renewable']:
        if tech.startswith('offwind'):
            connection_costs_per_link[tech] = (
                n.links.length * snakemake.config['lines']['length_factor'] *
                (n.links.underwater_fraction * costs.at[tech + '-connection-submarine', 'capital_cost'] +
                 (1. - n.links.underwater_fraction) * costs.at[tech + '-connection-underground', 'capital_cost'])
            )

    return connection_costs_per_link


def _compute_connection_costs_to_bus(n, busmap, connection_costs_per_link=None, buses=None):
    if connection_costs_per_link is None:
        connection_costs_per_link = _prepare_connection_costs_per_link(n)

    if buses is None:
        buses = busmap.index[busmap.index != busmap.values]

    connection_costs_to_bus = pd.DataFrame(index=buses)

    for tech in connection_costs_per_link:
        adj = n.adjacency_matrix(weights=pd.concat(dict(Link=connection_costs_per_link[tech].reindex(n.links.index),
                                                        Line=pd.Series(0., n.lines.index))))

        costs_between_buses = dijkstra(adj, directed=False, indices=n.buses.index.get_indexer(buses))
        connection_costs_to_bus[tech] = costs_between_buses[np.arange(len(buses)),
                                                            n.buses.index.get_indexer(busmap.loc[buses])]

    return connection_costs_to_bus


def _adjust_capital_costs_using_connection_costs(n, connection_costs_to_bus):
    for tech in connection_costs_to_bus:
        tech_b = n.generators.carrier == tech
        costs = n.generators.loc[tech_b, "bus"].map(connection_costs_to_bus[tech]).loc[lambda s: s>0]
        if not costs.empty:
            n.generators.loc[costs.index, "capital_cost"] += costs
            logger.info("Displacing {} generator(s) and adding connection costs to capital_costs: {} "
                        .format(tech, ", ".join("{:.0f} Eur/MW/a for `{}`".format(d, b) for b, d in costs.iteritems())))


def _aggregate_and_move_components(n, busmap, connection_costs_to_bus, aggregate_one_ports={"Load", "StorageUnit"}):
    def replace_components(n, c, df, pnl):
        n.mremove(c, n.df(c).index)

        import_components_from_dataframe(n, df, c)
        for attr, df in iteritems(pnl):
            if not df.empty:
                import_series_from_dataframe(n, df, c, attr)

    _adjust_capital_costs_using_connection_costs(n, connection_costs_to_bus)

    generators, generators_pnl = aggregategenerators(n, busmap)
    replace_components(n, "Generator", generators, generators_pnl)

    for one_port in aggregate_one_ports:
        df, pnl = aggregateoneport(n, busmap, component=one_port)
        replace_components(n, one_port, df, pnl)

    buses_to_del = n.buses.index.difference(busmap)
    n.mremove("Bus", buses_to_del)
    for c in n.branch_components:
        df = n.df(c)
        n.mremove(c, df.index[df.bus0.isin(buses_to_del) | df.bus1.isin(buses_to_del)])


def simplify_links(n):
    ## Complex multi-node links are folded into end-points
    logger.info("Simplifying connected link components")

    if n.links.empty:
        return n, n.buses.index.to_series()

    # Determine connected link components, ignore all links but DC
    adjacency_matrix = n.adjacency_matrix(branch_components=['Link'],
                                          weights=dict(Link=(n.links.carrier == 'DC').astype(float)))

    _, labels = connected_components(adjacency_matrix, directed=False)
    labels = pd.Series(labels, n.buses.index)

    G = n.graph()

    def split_links(nodes):
        nodes = frozenset(nodes)

        seen = set()
        supernodes = {m for m in nodes
                      if len(G.adj[m]) > 2 or (set(G.adj[m]) - nodes)}

        for u in supernodes:
            for m, ls in iteritems(G.adj[u]):
                if m not in nodes or m in seen: continue

                buses = [u, m]
                links = [list(ls)] #[name for name in ls]]

                while m not in (supernodes | seen):
                    seen.add(m)
                    for m2, ls in iteritems(G.adj[m]):
                        if m2 in seen or m2 == u: continue
                        buses.append(m2)
                        links.append(list(ls)) # [name for name in ls])
                        break
                    else:
                        # stub
                        break
                    m = m2
                if m != u:
                    yield pd.Index((u, m)), buses, links
            seen.add(u)

    busmap = n.buses.index.to_series()

    connection_costs_per_link = _prepare_connection_costs_per_link(n)
    connection_costs_to_bus = pd.DataFrame(0., index=n.buses.index, columns=list(connection_costs_per_link))

    for lbl in labels.value_counts().loc[lambda s: s > 2].index:

        for b, buses, links in split_links(labels.index[labels == lbl]):
            if len(buses) <= 2: continue

            logger.debug('nodes = {}'.format(labels.index[labels == lbl]))
            logger.debug('b = {}\nbuses = {}\nlinks = {}'.format(b, buses, links))

            m = sp.spatial.distance_matrix(n.buses.loc[b, ['x', 'y']],
                                           n.buses.loc[buses[1:-1], ['x', 'y']])
            busmap.loc[buses] = b[np.r_[0, m.argmin(axis=0), 1]]
            connection_costs_to_bus.loc[buses] += _compute_connection_costs_to_bus(n, busmap, connection_costs_per_link, buses)

            all_links = [i for _, i in sum(links, [])]

            p_max_pu = snakemake.config['links'].get('p_max_pu', 1.)
            lengths = n.links.loc[all_links, 'length']
            name = lengths.idxmax() + '+{}'.format(len(links) - 1)
            params = dict(
                carrier='DC',
                bus0=b[0], bus1=b[1],
                length=sum(n.links.loc[[i for _, i in l], 'length'].mean() for l in links),
                p_nom=min(n.links.loc[[i for _, i in l], 'p_nom'].sum() for l in links),
                underwater_fraction=sum(lengths/lengths.sum() * n.links.loc[all_links, 'underwater_fraction']),
                p_max_pu=p_max_pu,
                p_min_pu=-p_max_pu,
                underground=False,
                under_construction=False
            )

            logger.info("Joining the links {} connecting the buses {} to simple link {}".format(", ".join(all_links), ", ".join(buses), name))

            n.mremove("Link", all_links)

            static_attrs = n.components["Link"]["attrs"].loc[lambda df: df.static]
            for attr, default in static_attrs.default.iteritems(): params.setdefault(attr, default)
            n.links.loc[name] = pd.Series(params)

            # n.add("Link", **params)

    logger.debug("Collecting all components using the busmap")

    _aggregate_and_move_components(n, busmap, connection_costs_to_bus)
    return n, busmap


def remove_stubs(n):
    logger.info("Removing stubs")

    busmap = busmap_by_stubs(n) #  ['country'])

    connection_costs_to_bus = _compute_connection_costs_to_bus(n, busmap)

    _aggregate_and_move_components(n, busmap, connection_costs_to_bus)

    return n, busmap


def cluster(n, n_clusters):
    logger.info(f"Clustering to {n_clusters} buses")

    renewable_carriers = pd.Index([tech
                                    for tech in n.generators.carrier.unique()
                                    if tech.split('-', 2)[0] in snakemake.config['renewable']])
    def consense(x):
        v = x.iat[0]
        assert ((x == v).all() or x.isnull().all()), (
            "The `potential` configuration option must agree for all renewable carriers, for now!"
        )
        return v
    potential_mode = (consense(pd.Series([snakemake.config['renewable'][tech]['potential']
                                            for tech in renewable_carriers]))
                        if len(renewable_carriers) > 0 else 'conservative')
    clustering = clustering_for_n_clusters(n, n_clusters, custom_busmap=False, potential_mode=potential_mode,
                                           solver_name=snakemake.config['solving']['solver']['name'])

    return clustering.network, clustering.busmap


if __name__ == "__main__":
    if 'snakemake' not in globals():
        from _helpers import mock_snakemake
        snakemake = mock_snakemake('simplify_network', simpl='', network='elec')
    configure_logging(snakemake)

    n = pypsa.Network(snakemake.input.network)

    n, trafo_map = simplify_network_to_380(n)

    n, simplify_links_map = simplify_links(n)

    n, stub_map = remove_stubs(n)

    busmaps = [trafo_map, simplify_links_map, stub_map]

    if snakemake.wildcards.simpl:
        n, cluster_map = cluster(n, int(snakemake.wildcards.simpl))
        busmaps.append(cluster_map)

    n.export_to_netcdf(snakemake.output.network)

    busmap_s = reduce(lambda x, y: x.map(y), busmaps[1:], busmaps[0])
    busmap_s.to_csv(snakemake.output.busmap)

    cluster_regions(busmaps, snakemake.input, snakemake.output)<|MERGE_RESOLUTION|>--- conflicted
+++ resolved
@@ -52,31 +52,18 @@
 Outputs
 -------
 
-<<<<<<< HEAD
 - ``resources/regions_onshore_elec{year}_s{simpl}.geojson``:
-=======
-- ``resources/regions_onshore_elec_s{simpl}.geojson``:
->>>>>>> c29d59b9
 
     .. image:: ../img/regions_onshore_elec_s.png
             :scale: 33 %
 
-<<<<<<< HEAD
 - ``resources/regions_offshore_elec{year}_s{simpl}.geojson``:
-=======
-- ``resources/regions_offshore_elec_s{simpl}.geojson``:
->>>>>>> c29d59b9
 
     .. image:: ../img/regions_offshore_elec_s  .png
             :scale: 33 %
 
-<<<<<<< HEAD
-- ``resources/clustermaps_elec{year}_s{simpl}.h5``: Mapping of buses from ``networks/elec.nc`` to ``networks/elec{year}_s{simpl}.nc``; has keys ['/busmap_s']
+- ``resources/busmap_elec{year}_s{simpl}.h5``: Mapping of buses from ``networks/elec.nc`` to ``networks/elec{year}_s{simpl}.nc``; has keys ['/busmap_s']
 - ``networks/elec{year}_s{simpl}.nc``:
-=======
-- ``resources/busmap_elec_s{simpl}.csv``: Mapping of buses from ``networks/elec.nc`` to ``networks/elec_s{simpl}.nc``;
-- ``networks/elec_s{simpl}.nc``:
->>>>>>> c29d59b9
 
     .. image:: ../img/elec_s.png
         :scale: 33 %
