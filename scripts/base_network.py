# SPDX-FileCopyrightText: : 2017-2020 The PyPSA-Eur Authors
#
# SPDX-License-Identifier: GPL-3.0-or-later

# coding: utf-8
"""
Creates the network topology from a `ENTSO-E map extract <https://github.com/PyPSA/GridKit/tree/master/entsoe>`_ (January 2020) as a PyPSA network.

Relevant Settings
-----------------

.. code:: yaml

    snapshots:

    countries:

    electricity:
        voltages:

    lines:
        types:
        s_max_pu:
        under_construction:

    links:
        p_max_pu:
        under_construction:
        include_tyndp:

    transformers:
        x:
        s_nom:
        type:

.. seealso::
    Documentation of the configuration file ``config.yaml`` at
    :ref:`snapshots_cf`, :ref:`toplevel_cf`, :ref:`electricity_cf`, :ref:`load_cf`,
    :ref:`lines_cf`, :ref:`links_cf`, :ref:`transformers_cf`

Inputs
------

- ``data/entsoegridkit``:  Extract from the geographical vector data of the online `ENTSO-E Interactive Map <https://www.entsoe.eu/data/map/>`_ by the `GridKit <https://github.com/pypsa/gridkit>`_ toolkit dating back to January 2020.
- ``data/parameter_corrections.yaml``: Corrections for ``data/entsoegridkit``
- ``data/links_p_nom.csv``: confer :ref:`links`
- ``data/links_tyndp.csv``: List of projects in the `TYNDP 2018 <https://tyndp.entsoe.eu/tyndp2018/>`_ that are at least *in permitting* with fields for start- and endpoint (names and coordinates), length, capacity, construction status, and project reference ID.
- ``resources/country_shapes.geojson``: confer :ref:`shapes`
- ``resources/offshore_shapes.geojson``: confer :ref:`shapes`
- ``resources/europe_shape.geojson``: confer :ref:`shapes`

Outputs
-------

- ``networks/base.nc``

    .. image:: ../img/base.png
        :scale: 33 %

Description
-----------

"""

import logging
from _helpers import configure_logging

import pypsa
import yaml
import pandas as pd
import geopandas as gpd
import numpy as np
import scipy as sp
import networkx as nx

from scipy.sparse import csgraph
from six import iteritems
from itertools import product

from shapely.geometry import Point, LineString
import shapely, shapely.prepared, shapely.wkt

logger = logging.getLogger(__name__)


def _get_oid(df):
    if "tags" in df.columns:
        return df.tags.str.extract('"oid"=>"(\d+)"', expand=False)
    else:
        return pd.Series(np.nan, df.index)

<<<<<<< HEAD
def get_country(df):
=======

def _get_country(df):
>>>>>>> 9048af48
    if "tags" in df.columns:
        return df.tags.str.extract('"country"=>"([A-Z]{2})"', expand=False)
    else:
        return pd.Series(np.nan, df.index)


def _find_closest_links(links, new_links, distance_upper_bound=1.5):
    treecoords = np.asarray([np.asarray(shapely.wkt.loads(s))[[0, -1]].flatten()
                              for s in links.geometry])
    querycoords = np.vstack([new_links[['x1', 'y1', 'x2', 'y2']],
                            new_links[['x2', 'y2', 'x1', 'y1']]])
    tree = sp.spatial.KDTree(treecoords)
    dist, ind = tree.query(querycoords, distance_upper_bound=distance_upper_bound)
    found_b = ind < len(links)
    found_i = np.arange(len(new_links)*2)[found_b] % len(new_links)
    return pd.DataFrame(dict(D=dist[found_b],
                             i=links.index[ind[found_b] % len(links)]),
                        index=new_links.index[found_i]).sort_values(by='D')\
                        [lambda ds: ~ds.index.duplicated(keep='first')]\
                         .sort_index()['i']


def _load_buses_from_eg():
    buses = (pd.read_csv(snakemake.input.eg_buses, quotechar="'",
                         true_values='t', false_values='f',
                         dtype=dict(bus_id="str"))
            .set_index("bus_id")
            .drop(['station_id'], axis=1)
            .rename(columns=dict(voltage='v_nom')))

    buses['carrier'] = buses.pop('dc').map({True: 'DC', False: 'AC'})
    buses['under_construction'] = buses['under_construction'].fillna(False).astype(bool)

    # remove all buses outside of all countries including exclusive economic zones (offshore)
    europe_shape = gpd.read_file(snakemake.input.europe_shape).loc[0, 'geometry']
    europe_shape_prepped = shapely.prepared.prep(europe_shape)
    buses_in_europe_b = buses[['x', 'y']].apply(lambda p: europe_shape_prepped.contains(Point(p)), axis=1)

    buses_with_v_nom_to_keep_b = buses.v_nom.isin(snakemake.config['electricity']['voltages']) | buses.v_nom.isnull()
    logger.info("Removing buses with voltages {}".format(pd.Index(buses.v_nom.unique()).dropna().difference(snakemake.config['electricity']['voltages'])))

    return pd.DataFrame(buses.loc[buses_in_europe_b & buses_with_v_nom_to_keep_b])


def _load_transformers_from_eg(buses):
    transformers = (pd.read_csv(snakemake.input.eg_transformers, quotechar="'",
                                true_values='t', false_values='f',
                                dtype=dict(transformer_id='str', bus0='str', bus1='str'))
                    .set_index('transformer_id'))

    transformers = _remove_dangling_branches(transformers, buses)

    return transformers


def _load_converters_from_eg(buses):
    converters = (pd.read_csv(snakemake.input.eg_converters, quotechar="'",
                              true_values='t', false_values='f',
                              dtype=dict(converter_id='str', bus0='str', bus1='str'))
                  .set_index('converter_id'))

    converters = _remove_dangling_branches(converters, buses)

    converters['carrier'] = 'B2B'

    return converters


def _load_links_from_eg(buses):
    links = (pd.read_csv(snakemake.input.eg_links, quotechar="'", true_values='t', false_values='f',
                         dtype=dict(link_id='str', bus0='str', bus1='str', under_construction="bool"))
             .set_index('link_id'))

    links['length'] /= 1e3

    # hotfix
    links.loc[links.bus1=='6271', 'bus1'] = '6273'

    links = _remove_dangling_branches(links, buses)

    # Add DC line parameters
    links['carrier'] = 'DC'

    return links


def _add_links_from_tyndp(buses, links):
    links_tyndp = pd.read_csv(snakemake.input.links_tyndp)

    # remove all links from list which lie outside all of the desired countries
    europe_shape = gpd.read_file(snakemake.input.europe_shape).loc[0, 'geometry']
    europe_shape_prepped = shapely.prepared.prep(europe_shape)
    x1y1_in_europe_b = links_tyndp[['x1', 'y1']].apply(lambda p: europe_shape_prepped.contains(Point(p)), axis=1)
    x2y2_in_europe_b = links_tyndp[['x2', 'y2']].apply(lambda p: europe_shape_prepped.contains(Point(p)), axis=1)
    is_within_covered_countries_b = x1y1_in_europe_b & x2y2_in_europe_b

    if not is_within_covered_countries_b.all():
        logger.info("TYNDP links outside of the covered area (skipping): " +
                    ", ".join(links_tyndp.loc[~ is_within_covered_countries_b, "Name"]))

        links_tyndp = links_tyndp.loc[is_within_covered_countries_b]
        if links_tyndp.empty:
            return buses, links

    has_replaces_b = links_tyndp.replaces.notnull()
    oids = dict(Bus=_get_oid(buses), Link=_get_oid(links))
    keep_b = dict(Bus=pd.Series(True, index=buses.index),
                  Link=pd.Series(True, index=links.index))
    for reps in links_tyndp.loc[has_replaces_b, 'replaces']:
        for comps in reps.split(':'):
            oids_to_remove = comps.split('.')
            c = oids_to_remove.pop(0)
            keep_b[c] &= ~oids[c].isin(oids_to_remove)
    buses = buses.loc[keep_b['Bus']]
    links = links.loc[keep_b['Link']]

    links_tyndp["j"] = _find_closest_links(links, links_tyndp, distance_upper_bound=0.20)
    # Corresponds approximately to 20km tolerances

    if links_tyndp["j"].notnull().any():
        logger.info("TYNDP links already in the dataset (skipping): " + ", ".join(links_tyndp.loc[links_tyndp["j"].notnull(), "Name"]))
        links_tyndp = links_tyndp.loc[links_tyndp["j"].isnull()]

    tree = sp.spatial.KDTree(buses[['x', 'y']])
    _, ind0 = tree.query(links_tyndp[["x1", "y1"]])
    ind0_b = ind0 < len(buses)
    links_tyndp.loc[ind0_b, "bus0"] = buses.index[ind0[ind0_b]]

    _, ind1 = tree.query(links_tyndp[["x2", "y2"]])
    ind1_b = ind1 < len(buses)
    links_tyndp.loc[ind1_b, "bus1"] = buses.index[ind1[ind1_b]]

    links_tyndp_located_b = links_tyndp["bus0"].notnull() & links_tyndp["bus1"].notnull()
    if not links_tyndp_located_b.all():
        logger.warning("Did not find connected buses for TYNDP links (skipping): " + ", ".join(links_tyndp.loc[~links_tyndp_located_b, "Name"]))
        links_tyndp = links_tyndp.loc[links_tyndp_located_b]

    logger.info("Adding the following TYNDP links: " + ", ".join(links_tyndp["Name"]))

    links_tyndp = links_tyndp[["bus0", "bus1"]].assign(
        carrier='DC',
        p_nom=links_tyndp["Power (MW)"],
        length=links_tyndp["Length (given) (km)"].fillna(links_tyndp["Length (distance*1.2) (km)"]),
        under_construction=True,
        underground=False,
        geometry=(links_tyndp[["x1", "y1", "x2", "y2"]]
                  .apply(lambda s: str(LineString([[s.x1, s.y1], [s.x2, s.y2]])), axis=1)),
        tags=('"name"=>"' + links_tyndp["Name"] + '", ' +
              '"ref"=>"' + links_tyndp["Ref"] + '", ' +
              '"status"=>"' + links_tyndp["status"] + '"')
    )

    links_tyndp.index = "T" + links_tyndp.index.astype(str)

    return buses, links.append(links_tyndp, sort=True)


def _load_lines_from_eg(buses):
    lines = (pd.read_csv(snakemake.input.eg_lines, quotechar="'", true_values='t', false_values='f',
                         dtype=dict(line_id='str', bus0='str', bus1='str',
                                    underground="bool", under_construction="bool"))
             .set_index('line_id')
             .rename(columns=dict(voltage='v_nom', circuits='num_parallel')))

    lines['length'] /= 1e3

    lines = _remove_dangling_branches(lines, buses)

    return lines


def _apply_parameter_corrections(n):
    with open(snakemake.input.parameter_corrections) as f:
        corrections = yaml.safe_load(f)

    if corrections is None: return

    for component, attrs in iteritems(corrections):
        df = n.df(component)
        oid = _get_oid(df)
        if attrs is None: continue

        for attr, repls in iteritems(attrs):
            for i, r in iteritems(repls):
                if i == 'oid':
                    r = oid.map(repls["oid"]).dropna()
                elif i == 'index':
                    r = pd.Series(repls["index"])
                else:
                    raise NotImplementedError()
                inds = r.index.intersection(df.index)
                df.loc[inds, attr] = r[inds].astype(df[attr].dtype)


def _set_electrical_parameters_lines(lines):
    v_noms = snakemake.config['electricity']['voltages']
    linetypes = snakemake.config['lines']['types']

    for v_nom in v_noms:
        lines.loc[lines["v_nom"] == v_nom, 'type'] = linetypes[v_nom]

    lines['s_max_pu'] = snakemake.config['lines']['s_max_pu']

    return lines


def _set_lines_s_nom_from_linetypes(n):
    n.lines['s_nom'] = (
        np.sqrt(3) * n.lines['type'].map(n.line_types.i_nom) *
        n.lines['v_nom'] * n.lines.num_parallel
    )


def _set_electrical_parameters_links(links):
    if links.empty: return links

    p_max_pu = snakemake.config['links'].get('p_max_pu', 1.)
    links['p_max_pu'] = p_max_pu
    links['p_min_pu'] = -p_max_pu

    links_p_nom = pd.read_csv(snakemake.input.links_p_nom)

    # filter links that are not in operation anymore
    removed_b = links_p_nom.Remarks.str.contains('Shut down|Replaced', na=False)
    links_p_nom = links_p_nom[~removed_b]

    # find closest link for all links in links_p_nom
    links_p_nom['j'] = _find_closest_links(links, links_p_nom)

    links_p_nom = links_p_nom.groupby(['j'],as_index=False).agg({'Power (MW)': 'sum'})

    p_nom = links_p_nom.dropna(subset=["j"]).set_index("j")["Power (MW)"]

    # Don't update p_nom if it's already set
    p_nom_unset = p_nom.drop(links.index[links.p_nom.notnull()], errors='ignore') if "p_nom" in links else p_nom
    links.loc[p_nom_unset.index, "p_nom"] = p_nom_unset

    return links


def _set_electrical_parameters_converters(converters):
    p_max_pu = snakemake.config['links'].get('p_max_pu', 1.)
    converters['p_max_pu'] = p_max_pu
    converters['p_min_pu'] = -p_max_pu

    converters['p_nom'] = 2000

    # Converters are combined with links
    converters['under_construction'] = False
    converters['underground'] = False

    return converters


def _set_electrical_parameters_transformers(transformers):
    config = snakemake.config['transformers']

    ## Add transformer parameters
    transformers["x"] = config.get('x', 0.1)
    transformers["s_nom"] = config.get('s_nom', 2000)
    transformers['type'] = config.get('type', '')

    return transformers


def _remove_dangling_branches(branches, buses):
    return pd.DataFrame(branches.loc[branches.bus0.isin(buses.index) & branches.bus1.isin(buses.index)])


def _remove_unconnected_components(network):
    _, labels = csgraph.connected_components(network.adjacency_matrix(), directed=False)
    component = pd.Series(labels, index=network.buses.index)

    component_sizes = component.value_counts()
    components_to_remove = component_sizes.iloc[1:]

    logger.info("Removing {} unconnected network components with less than {} buses. In total {} buses."
                .format(len(components_to_remove), components_to_remove.max(), components_to_remove.sum()))

    return network[component == component_sizes.index[0]]


def _set_countries_and_substations(n):

    buses = n.buses

    def buses_in_shape(shape):
        shape = shapely.prepared.prep(shape)
        return pd.Series(
            np.fromiter((shape.contains(Point(x, y))
                        for x, y in buses.loc[:,["x", "y"]].values),
                        dtype=bool, count=len(buses)),
            index=buses.index
        )

    countries = snakemake.config['countries']
    country_shapes = gpd.read_file(snakemake.input.country_shapes).set_index('name')['geometry']
    offshore_shapes = gpd.read_file(snakemake.input.offshore_shapes).set_index('name')['geometry']
    substation_b = buses['symbol'].str.contains('substation|converter station', case=False)

    def prefer_voltage(x, which):
        index = x.index
        if len(index) == 1:
            return pd.Series(index, index)
        key = (x.index[0]
               if x['v_nom'].isnull().all()
               else getattr(x['v_nom'], 'idx' + which)())
        return pd.Series(key, index)

    gb = buses.loc[substation_b].groupby(['x', 'y'], as_index=False,
                                         group_keys=False, sort=False)
    bus_map_low = gb.apply(prefer_voltage, 'min')
    lv_b = (bus_map_low == bus_map_low.index).reindex(buses.index, fill_value=False)
    bus_map_high = gb.apply(prefer_voltage, 'max')
    hv_b = (bus_map_high == bus_map_high.index).reindex(buses.index, fill_value=False)

    onshore_b = pd.Series(False, buses.index)
    offshore_b = pd.Series(False, buses.index)

    for country in countries:
        onshore_shape = country_shapes[country]
        onshore_country_b = buses_in_shape(onshore_shape)
        onshore_b |= onshore_country_b

        buses.loc[onshore_country_b, 'country'] = country

        if country not in offshore_shapes.index: continue
        offshore_country_b = buses_in_shape(offshore_shapes[country])
        offshore_b |= offshore_country_b

        buses.loc[offshore_country_b, 'country'] = country

    # Only accept buses as low-voltage substations (where load is attached), if
    # they have at least one connection which is not under_construction
    has_connections_b = pd.Series(False, index=buses.index)
    for b, df in product(('bus0', 'bus1'), (n.lines, n.links)):
        has_connections_b |= ~ df.groupby(b).under_construction.min()

    buses['substation_lv'] = lv_b & onshore_b & (~ buses['under_construction']) & has_connections_b
    buses['substation_off'] = (offshore_b | (hv_b & onshore_b)) & (~ buses['under_construction'])

    c_nan_b = buses.country.isnull()
    if c_nan_b.sum() > 0:
        c_tag = get_country(buses.loc[c_nan_b])
        c_tag.loc[~c_tag.isin(countries)] = np.nan
        n.buses.loc[c_nan_b, 'country'] = c_tag

        c_tag_nan_b = n.buses.country.isnull()

        # Nearest country in path length defines country of still homeless buses
        # Work-around until commit 705119 lands in pypsa release
        n.transformers['length'] = 0.
        graph = n.graph(weight='length')
        n.transformers.drop('length', axis=1, inplace=True)

        for b in n.buses.index[c_tag_nan_b]:
            df = (pd.DataFrame(dict(pathlength=nx.single_source_dijkstra_path_length(graph, b, cutoff=200)))
                  .join(n.buses.country).dropna())
            assert not df.empty, "No buses with defined country within 200km of bus `{}`".format(b)
            n.buses.at[b, 'country'] = df.loc[df.pathlength.idxmin(), 'country']

        logger.warning("{} buses are not in any country or offshore shape,"
                       " {} have been assigned from the tag of the entsoe map,"
                       " the rest from the next bus in terms of pathlength."
                       .format(c_nan_b.sum(), c_nan_b.sum() - c_tag_nan_b.sum()))

    return buses


def _replace_b2b_converter_at_country_border_by_link(n):
    # Affects only the B2B converter in Lithuania at the Polish border at the moment
    buscntry = n.buses.country
    linkcntry = n.links.bus0.map(buscntry)
    converters_i = n.links.index[(n.links.carrier == 'B2B') & (linkcntry == n.links.bus1.map(buscntry))]

    def findforeignbus(G, i):
        cntry = linkcntry.at[i]
        for busattr in ('bus0', 'bus1'):
            b0 = n.links.at[i, busattr]
            for b1 in G[b0]:
                if buscntry[b1] != cntry:
                    return busattr, b0, b1
        return None, None, None

    for i in converters_i:
        G = n.graph()
        busattr, b0, b1 = findforeignbus(G, i)
        if busattr is not None:
            comp, line = next(iter(G[b0][b1]))
            if comp != "Line":
                logger.warning("Unable to replace B2B `{}` expected a Line, but found a {}"
                            .format(i, comp))
                continue

            n.links.at[i, busattr] = b1
            n.links.at[i, 'p_nom'] = min(n.links.at[i, 'p_nom'], n.lines.at[line, 's_nom'])
            n.links.at[i, 'carrier'] = 'DC'
            n.links.at[i, 'underwater_fraction'] = 0.
            n.links.at[i, 'length'] = n.lines.at[line, 'length']

            n.remove("Line", line)
            n.remove("Bus", b0)

            logger.info("Replacing B2B converter `{}` together with bus `{}` and line `{}` by an HVDC tie-line {}-{}"
                        .format(i, b0, line, linkcntry.at[i], buscntry.at[b1]))


def _set_links_underwater_fraction(n):
    if n.links.empty: return

    if not hasattr(n.links, 'geometry'):
        n.links['underwater_fraction'] = 0.
    else:
        offshore_shape = gpd.read_file(snakemake.input.offshore_shapes).unary_union
        links = gpd.GeoSeries(n.links.geometry.dropna().map(shapely.wkt.loads))
        n.links['underwater_fraction'] = links.intersection(offshore_shape).length / links.length


def _adjust_capacities_of_under_construction_branches(n):
    lines_mode = snakemake.config['lines'].get('under_construction', 'undef')
    if lines_mode == 'zero':
        n.lines.loc[n.lines.under_construction, 'num_parallel'] = 0.
        n.lines.loc[n.lines.under_construction, 's_nom'] = 0.
    elif lines_mode == 'remove':
        n.mremove("Line", n.lines.index[n.lines.under_construction])
    elif lines_mode != 'keep':
        logger.warning("Unrecognized configuration for `lines: under_construction` = `{}`. Keeping under construction lines.")

    links_mode = snakemake.config['links'].get('under_construction', 'undef')
    if links_mode == 'zero':
        n.links.loc[n.links.under_construction, "p_nom"] = 0.
    elif links_mode == 'remove':
        n.mremove("Link", n.links.index[n.links.under_construction])
    elif links_mode != 'keep':
        logger.warning("Unrecognized configuration for `links: under_construction` = `{}`. Keeping under construction links.")

    if lines_mode == 'remove' or links_mode == 'remove':
        # We might need to remove further unconnected components
        n = _remove_unconnected_components(n)

    return n


def base_network():
    buses = _load_buses_from_eg()

    links = _load_links_from_eg(buses)
    if snakemake.config['links'].get('include_tyndp'):
        buses, links = _add_links_from_tyndp(buses, links)

    converters = _load_converters_from_eg(buses)

    lines = _load_lines_from_eg(buses)
    transformers = _load_transformers_from_eg(buses)

    lines = _set_electrical_parameters_lines(lines)
    transformers = _set_electrical_parameters_transformers(transformers)
    links = _set_electrical_parameters_links(links)
    converters = _set_electrical_parameters_converters(converters)

    n = pypsa.Network()
    n.name = 'PyPSA-Eur'

    n.set_snapshots(pd.date_range(freq='h', **snakemake.config['snapshots']))
    n.snapshot_weightings[:] *= 8760. / n.snapshot_weightings.sum()

    n.import_components_from_dataframe(buses, "Bus")
    n.import_components_from_dataframe(lines, "Line")
    n.import_components_from_dataframe(transformers, "Transformer")
    n.import_components_from_dataframe(links, "Link")
    n.import_components_from_dataframe(converters, "Link")

    _set_lines_s_nom_from_linetypes(n)

    _apply_parameter_corrections(n)

    n = _remove_unconnected_components(n)

    _set_countries_and_substations(n)

    _set_links_underwater_fraction(n)

    _replace_b2b_converter_at_country_border_by_link(n)

    n = _adjust_capacities_of_under_construction_branches(n)

    return n

if __name__ == "__main__":
    if 'snakemake' not in globals():
        from _helpers import mock_snakemake
        snakemake = mock_snakemake('base_network')
    configure_logging(snakemake)

    n = base_network()

    n.export_to_netcdf(snakemake.output[0])<|MERGE_RESOLUTION|>--- conflicted
+++ resolved
@@ -89,12 +89,8 @@
     else:
         return pd.Series(np.nan, df.index)
 
-<<<<<<< HEAD
-def get_country(df):
-=======
 
 def _get_country(df):
->>>>>>> 9048af48
     if "tags" in df.columns:
         return df.tags.str.extract('"country"=>"([A-Z]{2})"', expand=False)
     else:
